--- conflicted
+++ resolved
@@ -29,9 +29,6 @@
 BATS_READLINK=
 
 resolve_link() {
-<<<<<<< HEAD
-  $(type -p greadlink readlink | head -n1) "$1"
-=======
   if [[ -z "$BATS_READLINK" ]]; then
     if command -v 'greadlink' >/dev/null; then
       BATS_READLINK='greadlink'
@@ -42,7 +39,6 @@
     fi
   fi
   "$BATS_READLINK" "$1" || return 0
->>>>>>> 85388685
 }
 
 abs_dirname() {
